import React, {Component} from 'react'
import PropTypes from 'prop-types'
import _ from 'lodash'
import classnames from 'classnames'
import {connect} from 'react-redux'

import {MultiGrid, ColumnSizer} from 'react-virtualized'
import {bindActionCreators} from 'redux'
import moment from 'moment'
import {reduce} from 'fast.js'

const {arrayOf, bool, shape, string, func} = PropTypes

import {timeSeriesToTableGraph} from 'src/utils/timeSeriesTransformers'
import {
  computeFieldNames,
  transformTableData,
} from 'src/dashboards/utils/tableGraph'
import {updateTableOptions} from 'src/dashboards/actions/cellEditorOverlay'

import {
  NULL_ARRAY_INDEX,
  NULL_HOVER_TIME,
  DEFAULT_TIME_FORMAT,
  TIME_FIELD_DEFAULT,
  ASCENDING,
  DESCENDING,
  DEFAULT_SORT_DIRECTION,
  FIX_FIRST_COLUMN_DEFAULT,
  VERTICAL_TIME_AXIS_DEFAULT,
} from 'src/shared/constants/tableGraph'

import {generateThresholdsListHexs} from 'shared/constants/colorOperations'
import {colorsStringSchema} from 'shared/schemas'
import {ErrorHandling} from 'src/shared/decorators/errors'

@ErrorHandling
class TableGraph extends Component {
  constructor(props) {
    super(props)

    const sortField = _.get(
      this.props,
      ['tableOptions', 'sortBy', 'internalName'],
      TIME_FIELD_DEFAULT.internalName
    )

    this.state = {
      data: [[]],
      transformedData: [[]],
      sortedTimeVals: [],
      sortedLabels: [],
      hoveredColumnIndex: NULL_ARRAY_INDEX,
      hoveredRowIndex: NULL_ARRAY_INDEX,
      sort: {field: sortField, direction: DEFAULT_SORT_DIRECTION},
      columnWidths: {},
      totalColumnWidths: 0,
    }
  }

  handleUpdateTableOptions = (fieldNames, tableOptions) => {
    const {isInCEO} = this.props
    if (!isInCEO) {
      return
    }
    this.props.handleUpdateTableOptions({...tableOptions, fieldNames})
  }

  componentWillReceiveProps(nextProps) {
    const updatedProps = _.keys(nextProps).filter(
      k => !_.isEqual(this.props[k], nextProps[k])
    )
    const {tableOptions} = nextProps

    let result = {}

    if (_.includes(updatedProps, 'data')) {
      result = timeSeriesToTableGraph(nextProps.data, nextProps.queryASTs)
    }

    const data = _.get(result, 'data', this.state.data)
    const sortedLabels = _.get(result, 'sortedLabels', this.state.sortedLabels)
    const fieldNames = computeFieldNames(tableOptions.fieldNames, sortedLabels)

    if (_.includes(updatedProps, 'data')) {
      this.handleUpdateTableOptions(fieldNames, tableOptions)
    }

    if (_.isEmpty(data[0])) {
      return
    }

<<<<<<< HEAD
    const {sortField, sortDirection} = this.state
    const {
      tableOptions: {sortBy: {internalName}, verticalTimeAxis},
      timeFormat,
      fieldOptions,
    } = nextProps

    let direction, sortFieldName
=======
    const {sort} = this.state
    const internalName = _.get(
      nextProps,
      ['tableOptions', 'sortBy', 'internalName'],
      ''
    )
>>>>>>> d2af17d1
    if (
      !_.get(this.props, ['tableOptions', 'sortBy', 'internalName'], '') ===
      internalName
    ) {
      sort.direction = DEFAULT_SORT_DIRECTION
      sort.field = internalName
    }

<<<<<<< HEAD
    const {
      processedData,
      sortedTimeVals,
      columnWidths,
      totalWidths,
    } = processTableData(
      data,
      sortFieldName,
      direction,
      verticalTimeAxis,
      fieldOptions,
      timeFormat
    )
=======
    if (
      _.includes(updatedProps, 'data') ||
      _.includes(updatedProps, 'tableOptions')
    ) {
      const {
        transformedData,
        sortedTimeVals,
        columnWidths,
        totalWidths,
      } = transformTableData(data, sort, fieldNames, tableOptions)
>>>>>>> d2af17d1

      this.setState({
        data,
        sortedLabels,
        transformedData,
        sortedTimeVals,
        sort,
        columnWidths,
        totalColumnWidths: totalWidths,
      })
    }
  }

  calcScrollToColRow = () => {
    const {data, sortedTimeVals, hoveredColumnIndex} = this.state
    const {hoverTime, tableOptions} = this.props
    const hoveringThisTable = hoveredColumnIndex !== NULL_ARRAY_INDEX
    const notHovering = hoverTime === NULL_HOVER_TIME
    if (_.isEmpty(data[0]) || notHovering || hoveringThisTable) {
      return {scrollToColumn: undefined, scrollToRow: undefined}
    }

    const firstDiff = Math.abs(hoverTime - sortedTimeVals[1]) // sortedTimeVals[0] is "time"
    const hoverTimeFound = reduce(
      sortedTimeVals,
      (acc, currentTime, index) => {
        const thisDiff = Math.abs(hoverTime - currentTime)
        if (thisDiff < acc.diff) {
          return {index, diff: thisDiff}
        }
        return acc
      },
      {index: 1, diff: firstDiff}
    )

    const {verticalTimeAxis} = tableOptions
    const scrollToColumn = verticalTimeAxis ? undefined : hoverTimeFound.index
    const scrollToRow = verticalTimeAxis ? hoverTimeFound.index : undefined
    return {scrollToRow, scrollToColumn}
  }

  handleHover = (columnIndex, rowIndex) => () => {
    const {
      handleSetHoverTime,
      tableOptions: {verticalTimeAxis},
    } = this.props
    const {sortedTimeVals} = this.state
    if (verticalTimeAxis && rowIndex === 0) {
      return
    }
    if (handleSetHoverTime) {
      const hoverTime = verticalTimeAxis
        ? sortedTimeVals[rowIndex]
        : sortedTimeVals[columnIndex]
      handleSetHoverTime(hoverTime.toString())
    }
    this.setState({
      hoveredColumnIndex: columnIndex,
      hoveredRowIndex: rowIndex,
    })
  }

  handleMouseLeave = () => {
    if (this.props.handleSetHoverTime) {
      this.props.handleSetHoverTime(NULL_HOVER_TIME)
      this.setState({
        hoveredColumnIndex: NULL_ARRAY_INDEX,
        hoveredRowIndex: NULL_ARRAY_INDEX,
      })
    }
  }

  handleClickFieldName = fieldName => () => {
    const {tableOptions} = this.props
    const {timeFormat} = tableOptions
    const {data, sortField, sortDirection} = this.state
    const verticalTimeAxis = _.get(tableOptions, 'verticalTimeAxis', true)
    const fieldOptions = _.get(this.props, 'fieldOptions', [TIME_FIELD_DEFAULT])

    let direction
    if (fieldName === sortField) {
      direction = sortDirection === ASCENDING ? DESCENDING : ASCENDING
    } else {
      direction = DEFAULT_SORT_DIRECTION
    }

    const {transformedData, sortedTimeVals} = transformTableData(
      data,
      fieldName,
      direction,
      verticalTimeAxis,
<<<<<<< HEAD
      fieldOptions
=======
      fieldNames,
      timeFormat
>>>>>>> d2af17d1
    )

    this.setState({
      transformedData,
      sortedTimeVals,
      sortField: fieldName,
      sortDirection: direction,
    })
  }

  calculateColumnWidth = columnSizerWidth => column => {
    const {index} = column
    const {
      tableOptions: {fixFirstColumn},
    } = this.props
    const {transformedData, columnWidths, totalColumnWidths} = this.state
    const columnCount = _.get(transformedData, ['0', 'length'], 0)
    const columnLabel = transformedData[0][index]

    let adjustedColumnSizerWidth = columnWidths[columnLabel]

    const tableWidth = _.get(this, ['gridContainer', 'clientWidth'], 0)
    if (tableWidth > totalColumnWidths) {
      if (columnCount === 1) {
        return columnSizerWidth
      }
      const difference = tableWidth - totalColumnWidths
      const distributeOver =
        fixFirstColumn && columnCount > 1 ? columnCount - 1 : columnCount
      const increment = difference / distributeOver
      adjustedColumnSizerWidth =
        fixFirstColumn && index === 0
          ? columnWidths[columnLabel]
          : columnWidths[columnLabel] + increment
    }

    return adjustedColumnSizerWidth
  }

  cellRenderer = ({columnIndex, rowIndex, key, parent, style}) => {
    const {
      hoveredColumnIndex,
      hoveredRowIndex,
      transformedData,
      sortField,
      sortDirection,
    } = this.state
    const {
      tableOptions,
      fieldOptions = [TIME_FIELD_DEFAULT],
      colors,
    } = parent.props

    const {
      timeFormat = DEFAULT_TIME_FORMAT,
      verticalTimeAxis = VERTICAL_TIME_AXIS_DEFAULT,
      fixFirstColumn = FIX_FIRST_COLUMN_DEFAULT,
    } = tableOptions

    const cellData = transformedData[rowIndex][columnIndex]

    const timeFieldIndex = fieldOptions.findIndex(
      field => field.internalName === TIME_FIELD_DEFAULT.internalName
    )

    const visibleTime = _.get(fieldOptions, [timeFieldIndex, 'visible'], true)

    const isFixedRow = rowIndex === 0 && columnIndex > 0
    const isFixedColumn = fixFirstColumn && rowIndex > 0 && columnIndex === 0
    const isTimeData =
      visibleTime &&
      (verticalTimeAxis
        ? rowIndex !== 0 && columnIndex === timeFieldIndex
        : rowIndex === timeFieldIndex && columnIndex !== 0)
    const isFieldName = verticalTimeAxis ? rowIndex === 0 : columnIndex === 0
    const isFixedCorner = rowIndex === 0 && columnIndex === 0
    const dataIsNumerical = _.isNumber(cellData)
    const isHighlightedRow =
      rowIndex === parent.props.scrollToRow ||
      (rowIndex === hoveredRowIndex && hoveredRowIndex !== 0)
    const isHighlightedColumn =
      columnIndex === parent.props.scrollToColumn ||
      (columnIndex === hoveredColumnIndex && hoveredColumnIndex !== 0)

    let cellStyle = style

    if (!isFixedRow && !isFixedColumn && !isFixedCorner && !isTimeData) {
      const {bgColor, textColor} = generateThresholdsListHexs({
        colors,
        lastValue: cellData,
        cellType: 'table',
      })

      cellStyle = {
        ...style,
        backgroundColor: bgColor,
        color: textColor,
      }
    }

    const foundField =
      isFieldName && fieldOptions.find(field => field.internalName === cellData)
    const fieldName =
      foundField && (foundField.displayName || foundField.internalName)

    const cellClass = classnames('table-graph-cell', {
      'table-graph-cell__fixed-row': isFixedRow,
      'table-graph-cell__fixed-column': isFixedColumn,
      'table-graph-cell__fixed-corner': isFixedCorner,
      'table-graph-cell__highlight-row': isHighlightedRow,
      'table-graph-cell__highlight-column': isHighlightedColumn,
      'table-graph-cell__numerical': dataIsNumerical,
      'table-graph-cell__field-name': isFieldName,
      'table-graph-cell__sort-asc':
        isFieldName && sortField === cellData && sortDirection === ASCENDING,
      'table-graph-cell__sort-desc':
        isFieldName && sortField === cellData && sortDirection === DESCENDING,
    })

    const cellContents = isTimeData
      ? `${moment(cellData).format(
          timeFormat === '' ? DEFAULT_TIME_FORMAT : timeFormat
        )}`
      : fieldName || `${cellData}`

    return (
      <div
        key={key}
        style={cellStyle}
        className={cellClass}
        onClick={isFieldName ? this.handleClickFieldName(cellData) : null}
        onMouseOver={_.throttle(this.handleHover(columnIndex, rowIndex), 100)}
        title={cellContents}
      >
        {cellContents}
      </div>
    )
  }

  getMultiGridRef = (r, registerChild) => {
    this.multiGridRef = r
    return registerChild(r)
  }

  render() {
    const {
      hoveredColumnIndex,
      hoveredRowIndex,
      timeColumnWidth,
      sortField,
      sortDirection,
      transformedData,
    } = this.state
    const {hoverTime, tableOptions, colors} = this.props
    const {fixFirstColumn = FIX_FIRST_COLUMN_DEFAULT} = tableOptions
    const columnCount = _.get(transformedData, ['0', 'length'], 0)
    const rowCount = columnCount === 0 ? 0 : transformedData.length

    const COLUMN_MIN_WIDTH = 100
    const COLUMN_MAX_WIDTH = 1000
    const ROW_HEIGHT = 30

    const fixedColumnCount = fixFirstColumn && columnCount > 1 ? 1 : undefined

    const tableWidth = _.get(this, ['gridContainer', 'clientWidth'], 0)
    const tableHeight = _.get(this, ['gridContainer', 'clientHeight'], 0)
    const {scrollToColumn, scrollToRow} = this.calcScrollToColRow()
    return (
      <div
        className="table-graph-container"
        ref={gridContainer => (this.gridContainer = gridContainer)}
        onMouseLeave={this.handleMouseLeave}
      >
        {rowCount > 0 && (
          <ColumnSizer
            columnCount={columnCount}
            columnMaxWidth={COLUMN_MAX_WIDTH}
            columnMinWidth={COLUMN_MIN_WIDTH}
            width={tableWidth}
          >
            {({columnWidth, registerChild}) => (
              <MultiGrid
                ref={r => this.getMultiGridRef(r, registerChild)}
                columnCount={columnCount}
                columnWidth={this.calculateColumnWidth(columnWidth)}
                rowCount={rowCount}
                rowHeight={ROW_HEIGHT}
                height={tableHeight}
                width={tableWidth}
                fixedColumnCount={fixedColumnCount}
                fixedRowCount={1}
                enableFixedColumnScroll={true}
                enableFixedRowScroll={true}
                scrollToRow={scrollToRow}
                scrollToColumn={scrollToColumn}
                sortField={sortField}
                sortDirection={sortDirection}
                cellRenderer={this.cellRenderer}
                hoveredColumnIndex={hoveredColumnIndex}
                hoveredRowIndex={hoveredRowIndex}
                hoverTime={hoverTime}
                colors={colors}
                tableOptions={tableOptions}
                timeColumnWidth={timeColumnWidth}
                classNameBottomRightGrid="table-graph--scroll-window"
              />
            )}
          </ColumnSizer>
        )}
      </div>
    )
  }
}

TableGraph.propTypes = {
  data: arrayOf(shape()),
  tableOptions: shape({
    verticalTimeAxis: bool.isRequired,
    sortBy: shape({
      internalName: string.isRequired,
      displayName: string.isRequired,
      visible: bool.isRequired,
    }).isRequired,
    wrapping: string.isRequired,
    fixFirstColumn: bool,
  }),
  timeFormat: string.isRequired,
  fieldOptions: arrayOf(
    shape({
      internalName: string.isRequired,
      displayName: string.isRequired,
      visible: bool.isRequired,
    })
  ).isRequired,
  hoverTime: string,
  handleUpdateTableOptions: func,
  handleSetHoverTime: func,
  colors: colorsStringSchema,
  queryASTs: arrayOf(shape()),
  isInCEO: bool,
}

const mapDispatchToProps = dispatch => ({
  handleUpdateTableOptions: bindActionCreators(updateTableOptions, dispatch),
})

export default connect(null, mapDispatchToProps)(TableGraph)<|MERGE_RESOLUTION|>--- conflicted
+++ resolved
@@ -90,23 +90,12 @@
       return
     }
 
-<<<<<<< HEAD
-    const {sortField, sortDirection} = this.state
-    const {
-      tableOptions: {sortBy: {internalName}, verticalTimeAxis},
-      timeFormat,
-      fieldOptions,
-    } = nextProps
-
-    let direction, sortFieldName
-=======
     const {sort} = this.state
     const internalName = _.get(
       nextProps,
       ['tableOptions', 'sortBy', 'internalName'],
       ''
     )
->>>>>>> d2af17d1
     if (
       !_.get(this.props, ['tableOptions', 'sortBy', 'internalName'], '') ===
       internalName
@@ -115,21 +104,6 @@
       sort.field = internalName
     }
 
-<<<<<<< HEAD
-    const {
-      processedData,
-      sortedTimeVals,
-      columnWidths,
-      totalWidths,
-    } = processTableData(
-      data,
-      sortFieldName,
-      direction,
-      verticalTimeAxis,
-      fieldOptions,
-      timeFormat
-    )
-=======
     if (
       _.includes(updatedProps, 'data') ||
       _.includes(updatedProps, 'tableOptions')
@@ -140,7 +114,6 @@
         columnWidths,
         totalWidths,
       } = transformTableData(data, sort, fieldNames, tableOptions)
->>>>>>> d2af17d1
 
       this.setState({
         data,
@@ -232,12 +205,8 @@
       fieldName,
       direction,
       verticalTimeAxis,
-<<<<<<< HEAD
-      fieldOptions
-=======
-      fieldNames,
+      fieldOptions,
       timeFormat
->>>>>>> d2af17d1
     )
 
     this.setState({
