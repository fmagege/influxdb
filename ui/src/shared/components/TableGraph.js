--- conflicted
+++ resolved
@@ -23,18 +23,10 @@
 
   cellRenderer = ({columnIndex, key, rowIndex, style}) => {
     const data = this._data
-<<<<<<< HEAD
+    const columnCount = _.get(data, ['0', 'length'], 0)
+    const rowCount = data.length
     const {timeFormat} = this.state
     const isTimeCell = columnIndex === 0 && rowIndex > 0
-
-    return (
-      <div key={key} style={style}>
-        {isTimeCell
-          ? moment(data[rowIndex][columnIndex]).format(timeFormat)
-          : data[rowIndex][columnIndex]}
-=======
-    const columnCount = _.get(data, ['0', 'length'], 0)
-    const rowCount = data.length
 
     const isFixedRow = rowIndex === 0 && columnIndex > 0
     const isFixedColumn = rowIndex > 0 && columnIndex === 0
@@ -52,8 +44,9 @@
 
     return (
       <div key={key} className={cellClass} style={style}>
-        {data[rowIndex][columnIndex]}
->>>>>>> 725cfe1c
+        {isTimeCell
+          ? moment(data[rowIndex][columnIndex]).format(timeFormat)
+          : data[rowIndex][columnIndex]}
       </div>
     )
   }
@@ -82,14 +75,9 @@
             height={tableHeight}
             rowCount={rowCount}
             rowHeight={ROW_HEIGHT}
-<<<<<<< HEAD
-            width={tableWidth - 32}
-            onScroll={this.handleScroll}
-=======
             width={tableWidth}
             enableFixedColumnScroll={true}
             enableFixedRowScroll={true}
->>>>>>> 725cfe1c
           />}
       </div>
     )
